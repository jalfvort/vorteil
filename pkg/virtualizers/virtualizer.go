--- conflicted
+++ resolved
@@ -63,14 +63,6 @@
 	PName  string // name of virtualizer spawned from
 	FCPath string // used for firecracker to find vmlinux binaries
 	// Subserver *graph.Graph
-<<<<<<< HEAD
-	Context context.Context
-	Start   bool       // to control whether its to start automatically
-	Config  *vcfg.VCFG // the vcfg attached to the VM
-	Source  interface{}
-	Image   vio.File // TODO: Change to GERM BUILD
-	VMDrive string   // path to store disks for vms
-=======
 	Context   context.Context
 	Start     bool       // to control whether its to start automatically
 	Config    *vcfg.VCFG // the vcfg attached to the VM
@@ -78,7 +70,6 @@
 	Image     vio.File // TODO: Change to GERM BUILD
 	ImagePath string
 	VMDrive   string // path to store disks for vms
->>>>>>> 6cc53c53
 }
 
 // VirtualizeOperation is a struct that contains ways to log for the operation
