package elog

import (
	"bytes"
	"errors"
	"fmt"
	"io"
	"io/ioutil"
	"os"
	"sync"
	"time"

	"github.com/vorteil/vorteil/pkg/vio"

	"github.com/fatih/color"
	"github.com/sirupsen/logrus"
	"github.com/vbauerster/mpb/v5"
	"github.com/vbauerster/mpb/v5/decor"
	"github.com/vorteil/vorteil/pkg/vio"
)

// Logger is an interface that has the ability to hide debug/info
type Logger interface {
	Debugf(format string, x ...interface{})
	Errorf(format string, x ...interface{})
	Infof(format string, x ...interface{})
	Printf(format string, x ...interface{})
	Warnf(format string, x ...interface{})
	IsInfoEnabled() bool
	IsDebugEnabled() bool
}

// Progress is an interface to display progress bars for certain operations
type Progress interface {
	Finish(success bool)
	Increment(n int64)
	Write(p []byte) (n int, err error)
	Seek(offset int64, whence int) (int64, error)
	ProxyReader(r io.Reader) io.ReadCloser
}

// ProgressReporter is an interface that contains the ability to create a Progress bar object.
type ProgressReporter interface {
	NewProgress(label string, units string, total int64) Progress
}

// View is an interface that contains a logger and the ability to create progress objects
type View interface {
	Logger
	ProgressReporter
}

// CLI is a generic object setup for logging to terminal outputs
type CLI struct {
	DisableColors      bool
	DisableTTY         bool
	IsDebug            bool
	IsVerbose          bool
	lock               sync.Mutex
	isTrackingProgress bool
	bars               map[*mpb.Bar]bool
	buffer             *bytes.Buffer
	progressContainer  *mpb.Progress
}

// Debugf is a wrapper function that executes logrus.Tracef if debug is enabled.
func (log *CLI) Debugf(format string, x ...interface{}) {
	if log.IsDebug {
		logrus.Tracef(format, x...)
	}
}

// Errorf is a wrapper function that executes logrus.Errorf
func (log *CLI) Errorf(format string, x ...interface{}) {
	logrus.Errorf(format, x...)
}

// Infof is a wrapper function that executes logrus.Debugf only if verbose is enabled.
func (log *CLI) Infof(format string, x ...interface{}) {
	if log.IsVerbose {
		logrus.Debugf(format, x...)
	}
}

// Printf is a wrapper function that executes logrus.Printf
func (log *CLI) Printf(format string, x ...interface{}) {
	logrus.Printf(format, x...)
}

// Warnf is a wrapper function that executes logrus.Warnf
func (log *CLI) Warnf(format string, x ...interface{}) {
	logrus.Warnf(format, x...)
}

// IsInfoEnabled returns whether InfoLevel logging is enabled
func (log *CLI) IsInfoEnabled() bool {
	return logrus.IsLevelEnabled(logrus.InfoLevel)
}

// IsDebugEnabled returns whether DebugLevel logging is enabled
func (log *CLI) IsDebugEnabled() bool {
	return logrus.IsLevelEnabled(logrus.DebugLevel)
}

// NewProgress creates a progress object and returns
func (log *CLI) NewProgress(label string, units string, total int64) Progress {

	if log.DisableTTY {
		return &nilProgress{
			total: total,
		}
	}

	log.lock.Lock()
	defer log.lock.Unlock()

	if !log.isTrackingProgress {
		log.isTrackingProgress = true
		log.buffer = new(bytes.Buffer)
		logrus.SetOutput(log.buffer)
		log.progressContainer = mpb.New(mpb.WithWidth(80))
		log.bars = make(map[*mpb.Bar]bool)
	}

	var decorators []decor.Decorator
	switch units {
	default:
		fallthrough
	case "%":
		decorators = append(decorators, decor.Percentage())
	case "KiB":
		decorators = append(decorators, decor.Counters(decor.UnitKiB, "% .1f / % .1f"))
	}

	var p *mpb.Bar
	if total == 0 {
		p = log.progressContainer.AddSpinner(0, mpb.SpinnerOnLeft,
			mpb.PrependDecorators(
				decor.Name(label, decor.WC{W: len(label) + 1, C: decor.DidentRight}),
			),
		)
	} else {
		p = log.progressContainer.AddBar(total,
			// mpb.BarStyle("╢▌▌░╟"),
			mpb.PrependDecorators(
				// display our name with one space on the right
				decor.Name(label, decor.WC{W: len(label) + 1, C: decor.DidentRight}),
				// replace ETA decorator with "done" message, OnComplete event
				decor.OnComplete(
					decor.AverageETA(decor.ET_STYLE_GO, decor.WC{W: 4}), "done",
				),
			),
			mpb.AppendDecorators(decorators...),
		)
	}

	log.bars[p] = true

	pb := &pb{
		log:      log,
		p:        p,
		total:    total,
		interval: time.Millisecond * 100,
	}
	pb.nextUpdate = time.Now().Add(pb.interval)

	return pb

}

type nilProgress struct {
	cursor int64
	total  int64
}

// Increment nilProgress does nothing...
func (np *nilProgress) Increment(n int64) {

}

// Finish nilProgress does nothing...
func (np *nilProgress) Finish(success bool) {

}

// Write nilProgress writes to the cursor
func (np *nilProgress) Write(p []byte) (n int, err error) {
	n = len(p)
	np.cursor += int64(n)
	return
}

// Seek nilProgress creates the infinite loader symbol
func (np *nilProgress) Seek(offset int64, whence int) (int64, error) {
	var abs int64

	switch whence {
	case io.SeekCurrent:
		abs = np.cursor + offset
	case io.SeekStart:
		abs = offset
	case io.SeekEnd:
		abs = np.total + offset
	default:
		return 0, errors.New("invalid whence")
	}

	np.cursor = abs
	return abs, nil
}

// ProxyReader nillProgress does nothing with the reader
func (np *nilProgress) ProxyReader(r io.Reader) io.ReadCloser {

	if rc, ok := r.(io.ReadCloser); ok {
		return rc
	}

	return ioutil.NopCloser(r)
}

type pb struct {
	log    *CLI
	p      *mpb.Bar
	closed bool
	total  int64
	cursor int64
	bar    int64

	buffered   int64
	interval   time.Duration
	nextUpdate time.Time
}

// Increment increaes the progress on the bar
func (pb *pb) Increment(n int64) {
	pb.buffered += n
	pb.bar += n
	if !time.Now().Before(pb.nextUpdate) {
		pb.flush()
	}
}

func (pb *pb) flush() {
	pb.nextUpdate = time.Now().Add(pb.interval)
	pb.p.IncrInt64(pb.buffered)
	pb.buffered = 0
}

// Finish closes the progress bar object
func (pb *pb) Finish(success bool) {
	if pb.closed {
		return
	}
	pb.flush()
	pb.closed = true
	if pb.bar != pb.total || pb.total == 0 || !success {
		pb.p.Abort(false)
	}

	pb.log.lock.Lock()
	defer pb.log.lock.Unlock()
	delete(pb.log.bars, pb.p)

	if len(pb.log.bars) == 0 {
		pb.log.bars = nil
		pb.log.isTrackingProgress = false
		pb.log.progressContainer.Wait()
		pb.log.progressContainer = nil
		logrus.SetOutput(os.Stdout)
		_, _ = pb.log.buffer.WriteTo(os.Stdout)
		pb.log.buffer = nil
	}
}

// Write writes to the progress bar object
func (pb *pb) Write(p []byte) (n int, err error) {
	n = len(p)
	pb.cursor += int64(n)
	if pb.bar < pb.cursor {
		pb.Increment(pb.cursor - pb.bar)
	}
	return
}

// Seek applies the offset to the progressbar cursor
func (pb *pb) Seek(offset int64, whence int) (int64, error) {
	var abs int64

	switch whence {
	case io.SeekCurrent:
		abs = pb.cursor + offset
	case io.SeekStart:
		abs = offset
	case io.SeekEnd:
		abs = pb.total + offset
	default:
		return 0, errors.New("invalid whence")
	}

	pb.cursor = abs
	if pb.bar < pb.cursor {
		pb.Increment(pb.cursor - pb.bar)
	}

	return abs, nil
}

// ProxyReader returns the ready of the progress bar
func (pb *pb) ProxyReader(r io.Reader) io.ReadCloser {

<<<<<<< HEAD
	rc := pb.p.ProxyReader(r)

	return vio.LazyReadCloser(func() (io.Reader, error) {
		return rc, nil
	},
		func() error {
			_ = rc.Close()
			pb.Finish(pb.bar == pb.total)
			if closer, ok := r.(io.Closer); ok {
				_ = closer.Close()
			}
			return nil
		})
=======
	pr := pb.p.ProxyReader(r)

	return vio.LazyReadCloser(
		func() (io.Reader, error) {
			return pr, nil
		},
		func() error {
			pb.flush()
			pb.Finish(pb.total == pb.bar)
			return pr.Close()
		},
	)
>>>>>>> 6d759e71

}

type mws struct {
	w []io.WriteSeeker
}

// MultiWriteSeeker returns a MultiWriteSeeker object
func MultiWriteSeeker(writeseekers ...io.WriteSeeker) io.WriteSeeker {
	return &mws{
		w: writeseekers,
	}
}

// Write writes to the multi write seekers
func (mws *mws) Write(p []byte) (n int, err error) {
	for _, w := range mws.w {
		n, err = w.Write(p)
		if err != nil {
			return
		}
		if n != len(p) {
			err = io.ErrShortWrite
			return
		}
	}
	return len(p), nil
}

// Seek moves to the offset
func (mws *mws) Seek(offset int64, whence int) (int64, error) {

	var abs int64
	abs, err := mws.w[0].Seek(offset, whence)
	if err != nil {
		return 0, err
	}

	for _, w := range mws.w[1:] {
		n, err := w.Seek(offset, whence)
		if err != nil {
			return 0, err
		}
		if n != abs {
			err = io.ErrShortWrite
			return 0, err
		}
	}
	return abs, nil
}

// Format formats our logger for terminal use
func (log *CLI) Format(entry *logrus.Entry) ([]byte, error) {

	faint := color.New(color.Faint).SprintFunc()
	yellow := color.New(color.FgYellow).SprintFunc()
	red := color.New(color.FgRed).SprintFunc()
	blue := color.New(color.FgBlue).SprintFunc()

	x := entry.Message
	if !log.DisableColors {
		switch entry.Level {
		case logrus.TraceLevel:
			x = fmt.Sprintf("%s\n", faint(x))
		case logrus.DebugLevel:
			x = fmt.Sprintf("%s\n", blue(x))
		case logrus.InfoLevel:
			x = fmt.Sprintf("%s\n", x)
		case logrus.WarnLevel:
			x = fmt.Sprintf("%s\n", yellow(x))
		case logrus.ErrorLevel:
			x = fmt.Sprintf("%s\n", red(x))
		default:
		}
	}

	return []byte(x), nil

}<|MERGE_RESOLUTION|>--- conflicted
+++ resolved
@@ -16,7 +16,6 @@
 	"github.com/sirupsen/logrus"
 	"github.com/vbauerster/mpb/v5"
 	"github.com/vbauerster/mpb/v5/decor"
-	"github.com/vorteil/vorteil/pkg/vio"
 )
 
 // Logger is an interface that has the ability to hide debug/info
@@ -309,21 +308,6 @@
 // ProxyReader returns the ready of the progress bar
 func (pb *pb) ProxyReader(r io.Reader) io.ReadCloser {
 
-<<<<<<< HEAD
-	rc := pb.p.ProxyReader(r)
-
-	return vio.LazyReadCloser(func() (io.Reader, error) {
-		return rc, nil
-	},
-		func() error {
-			_ = rc.Close()
-			pb.Finish(pb.bar == pb.total)
-			if closer, ok := r.(io.Closer); ok {
-				_ = closer.Close()
-			}
-			return nil
-		})
-=======
 	pr := pb.p.ProxyReader(r)
 
 	return vio.LazyReadCloser(
@@ -336,7 +320,6 @@
 			return pr.Close()
 		},
 	)
->>>>>>> 6d759e71
 
 }
 
