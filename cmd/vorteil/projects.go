--- conflicted
+++ resolved
@@ -1,11 +1,7 @@
 package main
 
 import (
-<<<<<<< HEAD
-=======
-	"fmt"
 	"os"
->>>>>>> 2f9d25b3
 	"path/filepath"
 
 	"github.com/spf13/cobra"
@@ -101,26 +97,25 @@
 		if len(args) != 0 {
 			err = vcfgFlags.Validate()
 			if err != nil {
-				log.Errorf("%v", err)
-				os.Exit(1)
+				SetError(err, 1)
+				return
 			}
 			projectPath, err = filepath.Abs(args[0])
 			if err != nil {
-				log.Errorf("%v", err)
-				os.Exit(1)
+				SetError(err, 2)
+				return
 			}
 			// make sure directory is created
 			err = os.MkdirAll(projectPath, os.ModePerm)
 			if err != nil {
-				log.Errorf("%v", err)
-				os.Exit(1)
+				SetError(err, 3)
+				return
 			}
 
-			fmt.Printf("Override VCFG: %+v\n", overrideVCFG)
 			err = vproj.NewProject(projectPath, &overrideVCFG, log)
 			if err != nil {
-				log.Errorf("%v", err)
-				os.Exit(1)
+				SetError(err, 4)
+				return
 			}
 		}
 	},
